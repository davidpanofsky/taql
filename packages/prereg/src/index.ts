--- conflicted
+++ resolved
@@ -1,10 +1,7 @@
-<<<<<<< HEAD
-import LRUCache = require('lru-cache');
 import { Kind, OperationDefinitionNode, OperationTypeNode } from 'graphql';
 import { Plugin, handleStreamOrSingleExecutionResult } from '@envelop/core';
-=======
 import { LRUCache } from 'lru-cache';
->>>>>>> d8a0560b
+
 import { PREREGISTERED_QUERY_PARAMS } from '@taql/config';
 
 // pg-native doesn't have typescript type definitions, so `const ... = require(...)` is the way to import it
