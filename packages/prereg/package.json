--- conflicted
+++ resolved
@@ -18,12 +18,8 @@
     "@envelop/core": "4.0.0",
     "@taql/caching": "workspace:^",
     "@taql/config": "workspace:^",
-<<<<<<< HEAD
     "@taql/readiness": "workspace:^",
-    "graphql": "^16.6.0",
-=======
     "graphql": "*",
->>>>>>> 605797a9
     "graphql-yoga": "^4.0.0",
     "pg": "^8.10.0",
     "prom-client": "^14.2.0"
