--- conflicted
+++ resolved
@@ -13,12 +13,8 @@
   "dependencies": {
     "@envelop/core": "^3.0.6",
     "@taql/config": "workspace:^",
-<<<<<<< HEAD
     "graphql": "^16.6.0",
-    "lru-cache": "^7.14.1",
-=======
     "lru-cache": "^9.1.1",
->>>>>>> d8a0560b
     "pg-native": "^3.0.1"
   }
 }