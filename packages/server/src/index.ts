import { APQStore, useAPQ } from '@graphql-yoga/plugin-apq';
import {
  AUTOMATIC_PERSISTED_QUERY_PARAMS,
  ENABLE_GRAPHIQL,
  SERVER_PARAMS,
} from '@taql/config';
import { Server, createServer as httpServer } from 'http';
import { TaqlContext, plugins as contextPlugins } from '@taql/context';
import { caching, multiCaching } from 'cache-manager';
import { createYoga, useReadinessCheck } from 'graphql-yoga';
import Koa from 'koa';
import { SSL_CONFIG } from '@taql/ssl';
import { SchemaPoller } from '@taql/schema';
import { TaqlPlugins } from '@taql/plugins';
import { plugins as batchingPlugins } from '@taql/batching';
import { createServer as httpsServer } from 'https';
import { ioRedisStore } from '@tirke/node-cache-manager-ioredis';
import { plugins as preregPlugins } from '@taql/prereg';
import { usePrometheus } from '@graphql-yoga/plugin-prometheus';

const FIVE_MINUTES_MILLIS = 1000 * 60 * 5;

export async function main() {
  const { port, batchLimit } = SERVER_PARAMS;

  const yogaOptions = {
    // TODO pick a number that matches the current limit in legacy graphql,
    // and draw it from configuration.
<<<<<<< HEAD
    batching: { limit: 2000 },
=======
    batching: { limit: batchLimit },
>>>>>>> 93bfff63
    multipart: false,
    graphiql: ENABLE_GRAPHIQL,
  } as const;

  const schemaPoller = new SchemaPoller({
    interval: FIVE_MINUTES_MILLIS,
  });

  const schema = await schemaPoller.schema;
  if (schema == undefined) {
    throw new Error('failed to load initial schema');
  }
  console.log('created initial schema');

  const plugins: TaqlPlugins = new TaqlPlugins(
    schemaPoller.asPlugin(),
    contextPlugins,
    batchingPlugins,
    { envelop: preregPlugins }
  );

  // Two tier store for automatic persisted queries
  const memoryCache = await caching('memory', {
    max: AUTOMATIC_PERSISTED_QUERY_PARAMS.mem_cache_size,
  });

  const redisCache = AUTOMATIC_PERSISTED_QUERY_PARAMS.redis_instance
    ? [
        await caching(ioRedisStore, {
          ttl: AUTOMATIC_PERSISTED_QUERY_PARAMS.redis_ttl,
          host: AUTOMATIC_PERSISTED_QUERY_PARAMS.redis_instance,
          port: 6379,
        }),
      ]
    : AUTOMATIC_PERSISTED_QUERY_PARAMS.redis_cluster
    ? [
        await caching(ioRedisStore, {
          ttl: AUTOMATIC_PERSISTED_QUERY_PARAMS.redis_ttl,
          clusterConfig: {
            nodes: [
              {
                host: AUTOMATIC_PERSISTED_QUERY_PARAMS.redis_cluster,
                port: 6379,
              },
            ],
          },
        }),
      ]
    : [];
  const apqStore: APQStore = multiCaching([memoryCache, ...redisCache]);

  const yoga = createYoga<TaqlContext>({
    schema,
    ...yogaOptions,
    plugins: [
      useAPQ({ store: apqStore }),
      usePrometheus({
        // Options specified by @graphql-yoga/plugin-prometheus
        http: true,
        // Options passed on to @envelop/prometheus
        // https://the-guild.dev/graphql/envelop/plugins/use-prometheus
        // all optional, and by default, all set to false
        requestCount: true, // requries `execute` to be true as well
        requestSummary: true, // requries `execute` to be true as well
        parse: true,
        validate: true,
        contextBuilding: true,
        execute: true,
        errors: true,
        resolvers: true, // requires "execute" to be `true` as well
        deprecatedFields: true,
      }),
      useReadinessCheck({
        endpoint: '/NotImplemented',
        // eslint-disable-next-line object-shorthand
        check: async () => {
          await apqStore.set('readinessCheck', '1');
        },
      }),
      ...plugins.envelop(),
    ],
  });

  const koa = new Koa();
  plugins.koa().forEach((mw) => koa.use(mw));

  koa.use(async (ctx) => {
    // Second parameter adds Koa's context into GraphQL Context
    const response = await yoga.handleNodeRequest(ctx.req, ctx);

    // Set status code
    ctx.status = response.status;

    // Set headers
    response.headers.forEach((value, key) => {
      ctx.append(key, value);
    });

    // Converts ReadableStream to a NodeJS Stream
    ctx.body = response.body;
  });

  const server: Server =
    SSL_CONFIG == undefined ? httpServer() : httpsServer(SSL_CONFIG);

  server.addListener('request', koa.callback());
  console.log('created server');

  console.log(`launching server on port ${port}`);
  server.listen(port, () => {
    console.info('server running');
  });
}

main();<|MERGE_RESOLUTION|>--- conflicted
+++ resolved
@@ -26,11 +26,7 @@
   const yogaOptions = {
     // TODO pick a number that matches the current limit in legacy graphql,
     // and draw it from configuration.
-<<<<<<< HEAD
-    batching: { limit: 2000 },
-=======
     batching: { limit: batchLimit },
->>>>>>> 93bfff63
     multipart: false,
     graphiql: ENABLE_GRAPHIQL,
   } as const;
