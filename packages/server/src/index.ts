--- conflicted
+++ resolved
@@ -144,37 +144,7 @@
   const yoga = createYoga<TaqlContext>({
     schema,
     ...yogaOptions,
-<<<<<<< HEAD
-    plugins: [
-      useAPQ({ store: apqStore }),
-      usePrometheus({
-        // Options specified by @graphql-yoga/plugin-prometheus
-        http: true,
-        // Options passed on to @envelop/prometheus
-        // https://the-guild.dev/graphql/envelop/plugins/use-prometheus
-        // all optional, and by default, all set to false
-        requestCount: true, // requries `execute` to be true as well
-        requestSummary: true, // requries `execute` to be true as well
-        parse: true,
-        validate: true,
-        contextBuilding: true,
-        execute: true,
-        errors: true,
-        resolvers: true, // requires "execute" to be `true` as well
-        deprecatedFields: true,
-      }),
-      useReadinessCheck({
-        endpoint: '/NotImplemented',
-        // eslint-disable-next-line object-shorthand
-        check: async () => {
-          await apqStore.set('readinessCheck', '1');
-        },
-      }),
-      ...plugins.envelop(),
-    ],
-=======
     plugins: [...plugins.yoga(), ...plugins.envelop()],
->>>>>>> df671251
   });
 
   const koa = new Koa();
