--- conflicted
+++ resolved
@@ -146,16 +146,12 @@
     schemaPoller.asPlugin(),
     contextPlugins,
     batchingPlugins,
-<<<<<<< HEAD
     {
       envelop: [
-        ...preregPlugins,
+        mutatedFieldsExtensionPlugin,
         ...(ENABLE_FEATURES.debugExtensions ? debugPlugins : []),
       ],
     },
-=======
-    { envelop: [mutatedFieldsExtensionPlugin] },
->>>>>>> 16207bae
     { yoga: yogaPlugins }
   );
 
