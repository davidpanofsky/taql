import { ENABLE_FEATURES, SERVER_PARAMS, logger } from '@taql/config';
import { Server, createServer as httpServer } from 'http';
import cluster, { Worker } from 'node:cluster';
import { useHttpStatusTracking, useMetricsEndpoint } from './observability';
import Koa from 'koa';
import { SSL_CONFIG } from '@taql/ssl';
import { createServer as httpsServer } from 'https';
import process from 'node:process';
import promClient from 'prom-client';
import { useTaqlContext } from '@taql/context';
import { useYoga } from './useYoga';
import { useKoaPrometheus } from './useKoaPrometheus';

const workerStartup = async () => {
  const port = SERVER_PARAMS.svcoWorker
    ? SERVER_PARAMS.port - 1
    : SERVER_PARAMS.port;

  const koa = new Koa();

<<<<<<< HEAD
  koa.use(useKoaPrometheus());
=======
  koa.use(useHttpStatusTracking({ logger }));
>>>>>>> 81bea268

  //Initialize taql state.
  koa.use(useTaqlContext);

  koa.use(await useYoga());

  const server: Server =
    SSL_CONFIG == undefined ? httpServer() : httpsServer(SSL_CONFIG);

  server.addListener('request', koa.callback());
  logger.info('created server');

  logger.info(`launching server on port ${port}`);
  server.listen(port, () => {
    logger.info('server running');
  });

  // a long http keepalive timeout should help keep SVCO on same worker.
  //server.keepAliveTimeout = 60_000;

  cluster.worker?.on('disconnect', () => {
    server.removeAllListeners();
    server.closeAllConnections();
  });
};

const primaryStartup = async () => {
  const { port } = SERVER_PARAMS;

  const koa = new Koa();

  // add prom metrics endpoint
  koa.use(useMetricsEndpoint);
  const server: Server =
    SSL_CONFIG == undefined ? httpServer() : httpsServer(SSL_CONFIG);

  server.addListener('request', koa.callback());
  logger.info('created server');

  logger.info(`launching server on port ${port + 1}`);
  server.listen(port + 1, () => {
    logger.info('server running');
  });

  logger.info(`Primary process (${process.pid}) is running`);

  const forkCount = new promClient.Counter({
    name: 'taql_worker_forks',
    help: 'Count of workers forked with clustering',
  });

  const workersStarted = new promClient.Counter({
    name: 'taql_workers_started',
    help: 'Count of workers started cleanly',
  });

  const workersExited = new promClient.Counter({
    name: 'taql_workers_exited',
    help: 'count of workers exited',
    labelNames: ['kind'] as const,
  });

  const environments = new WeakMap<
    Worker,
    Record<string, string> | undefined
  >();
  const fork = (env?: Record<string, string>) => {
    forkCount.inc();
    environments.set(cluster.fork(env), env);
  };

  let sucessfulInitialization = false;
  cluster.on('listening', () => {
    sucessfulInitialization = true;
  });

  // create one worker for svco on port - 1 if enabled.
  ENABLE_FEATURES.serviceOverrides && fork({ SVCO_WORKER: 'true' });
  const clusterParallelism = ENABLE_FEATURES.serviceOverrides
    ? Math.max(SERVER_PARAMS.clusterParallelism - 1, 1)
    : SERVER_PARAMS.clusterParallelism;
  for (let i = 0; i < clusterParallelism; i++) {
    fork({ SVCO_WORKER: 'false' });
    // A small delay between forks seems to help keep external dependencies happy.
    await new Promise<void>((resolve) => setTimeout(resolve, 100));
  }

  cluster.on('online', (worker) => {
    workersStarted.inc();
    logger.info('online', { pid: worker.process.pid });
  });

  cluster.on('exit', (worker, code, signal) => {
    if (worker.exitedAfterDisconnect === true) {
      logger.info('worker shutdown gracefully', { pid: worker.process.pid });
      workersExited.inc({ kind: 'graceful' });
    } else {
      if (signal) {
        logger.warn(`worker was killed by signal: ${signal}`, {
          pid: worker.process.pid,
        });
        workersExited.inc({ kind: 'killed' });
      } else if (code !== 0) {
        logger.warn(`worker exited with error code: ${code}`, {
          pid: worker.process.pid,
        });
        workersExited.inc({ kind: 'error' });
      }
      if (sucessfulInitialization) {
        logger.info(`replacing worker ${worker.id}...`);
        fork(environments.get(worker));
      } else {
        logger.warn(
          'worker died before any sucessfull initialization. Shutting down cluster to prevent crashlooping'
        );
        cluster.disconnect(process.exit(1));
      }
    }
  });
};

cluster.isPrimary ? primaryStartup() : workerStartup();<|MERGE_RESOLUTION|>--- conflicted
+++ resolved
@@ -18,11 +18,7 @@
 
   const koa = new Koa();
 
-<<<<<<< HEAD
-  koa.use(useKoaPrometheus());
-=======
   koa.use(useHttpStatusTracking({ logger }));
->>>>>>> 81bea268
 
   //Initialize taql state.
   koa.use(useTaqlContext);
