--- conflicted
+++ resolved
@@ -197,45 +197,6 @@
 
   ENABLE_FEATURES.introspection || yogaPlugins.push(useDisableIntrospection());
 
-<<<<<<< HEAD
-  const zipkinExporter = new ZipkinExporter({
-    serviceName: 'taql',
-    url: TRACING_PARAMS.zipkinUrl,
-  });
-  const tracerProvider = new BasicTracerProvider();
-  tracerProvider.addSpanProcessor(
-    TRACING_PARAMS.useBatchingProcessor
-      ? new BatchSpanProcessor(zipkinExporter)
-      : new SimpleSpanProcessor(zipkinExporter)
-  );
-  tracerProvider.register();
-
-  const envelopPlugins = [
-    mutatedFieldsExtensionPlugin,
-    useOpenTelemetry(
-      {
-        resolvers: true, // Tracks resolvers calls, and tracks resolvers thrown errors
-        variables: true, // Includes the operation variables values as part of the metadata collected
-        result: true, // Includes execution result object as part of the metadata collected
-      },
-      tracerProvider
-    ),
-    ...(ENABLE_FEATURES.debugExtensions
-      ? [serverHostExtensionPlugin, subschemaExtensionsPlugin]
-      : []),
-  ];
-
-  const plugins: TaqlPlugins = new TaqlPlugins(
-    // schemaPoller.asPlugin(),
-    contextPlugins,
-    batchingPlugins,
-    // eslint-disable-next-line @typescript-eslint/no-explicit-any
-    { envelop: <any>envelopPlugins },
-    { yoga: yogaPlugins }
-  );
-
-=======
->>>>>>> 47769596
   const schemaForContextCache = ENABLE_FEATURES.serviceOverrides
     ? new LRUCache<string, GraphQLSchema>({ max: 32, ttl: 1000 * 60 * 2 })
     : null;
