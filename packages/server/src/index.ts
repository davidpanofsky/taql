--- conflicted
+++ resolved
@@ -1,13 +1,9 @@
-<<<<<<< HEAD
 import {
   CLUSTER_READINESS,
   serverListening,
   useClusterReadiness,
 } from '@taql/readiness';
-import { ENABLE_FEATURES, SERVER_PARAMS, logger } from '@taql/config';
-=======
 import { ENABLE_FEATURES, SERVER_PARAMS, appMeta, logger } from '@taql/config';
->>>>>>> b1d183a5
 import { Server, createServer as httpServer } from 'http';
 import cluster, { Worker } from 'node:cluster';
 import { useHttpStatusTracking, useMetricsEndpoint } from './observability';
