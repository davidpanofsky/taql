{
  "name": "@taql",
  "version": "1.0.0",
  "main": "build/index.js",
  "scripts": {
    "format": "prettier --write . || true && eslint --fix . || true",
    "lint": "prettier --write . && eslint --fix --max-warnings 0 --no-error-on-unmatched-pattern .",
    "depcheck": "depcheck && yarn workspaces foreach -pv exec depcheck",
    "server": "./scripts/server.bash",
    "start": "echo \"deprecated; use 'yarn run server start'\" >/dev/stderr ; yarn run server start",
    "build": "yarn workspaces foreach -tpv run build",
    "test": "jest"
  },
  "engines": {
    "node": "18.16.0",
    "yarn": "3.1.1"
  },
  "workspaces": [
    "packages/*"
  ],
  "repository": "git@gitlab.dev.tripadvisor.com:dplat/taql.git",
  "author": "GraphQL Team <graphql@tripadvisor.com>",
  "devDependencies": {
<<<<<<< HEAD
    "@types/jest": "^29.5.1",
    "@typescript-eslint/eslint-plugin": "^5.41.0",
    "@typescript-eslint/parser": "^5.41.0",
    "depcheck": "^1.4.3",
    "eslint": "^8.26.0",
    "eslint-config-prettier": "^8.5.0",
    "jest": "^29.5.0",
    "prettier": "^2.7.1",
    "ts-jest": "^29.1.0"
=======
    "@typescript-eslint/eslint-plugin": "^5.59.5",
    "@typescript-eslint/parser": "^5.59.5",
    "depcheck": "^1.4.3",
    "eslint": "^8.40.0",
    "eslint-config-prettier": "^8.8.0",
    "prettier": "^2.8.8"
>>>>>>> 5f73df58
  },
  "license": "UNLINCENSED",
  "private": true,
  "resolutions": {
    "@graphql-tools/batch-execute@^8.5.11": "patch:@graphql-tools/batch-execute@^8.5.11#./.yarn/patches/@graphql-tools-batch-execute-npm-8.5.11-c0fd4ea03c.patch"
  }
}<|MERGE_RESOLUTION|>--- conflicted
+++ resolved
@@ -21,24 +21,15 @@
   "repository": "git@gitlab.dev.tripadvisor.com:dplat/taql.git",
   "author": "GraphQL Team <graphql@tripadvisor.com>",
   "devDependencies": {
-<<<<<<< HEAD
     "@types/jest": "^29.5.1",
-    "@typescript-eslint/eslint-plugin": "^5.41.0",
-    "@typescript-eslint/parser": "^5.41.0",
-    "depcheck": "^1.4.3",
-    "eslint": "^8.26.0",
-    "eslint-config-prettier": "^8.5.0",
-    "jest": "^29.5.0",
-    "prettier": "^2.7.1",
-    "ts-jest": "^29.1.0"
-=======
     "@typescript-eslint/eslint-plugin": "^5.59.5",
     "@typescript-eslint/parser": "^5.59.5",
     "depcheck": "^1.4.3",
     "eslint": "^8.40.0",
     "eslint-config-prettier": "^8.8.0",
-    "prettier": "^2.8.8"
->>>>>>> 5f73df58
+    "jest": "^29.5.0",
+    "prettier": "^2.8.8",
+    "ts-jest": "^29.1.0"
   },
   "license": "UNLINCENSED",
   "private": true,
